--- conflicted
+++ resolved
@@ -52,13 +52,9 @@
         return (self.logits,)
 
     def create_tf_operations(self, x, deterministic):
-<<<<<<< HEAD
         self.deterministic = deterministic
 
-        # flat logits
-=======
         # Flat logits
->>>>>>> 526f0c88
         flat_size = util.prod(self.shape) * self.num_actions
         self.logits = layers['linear'](x=x, size=flat_size, bias=self.logits)
 
@@ -66,29 +62,15 @@
         shape = (-1,) + self.shape + (self.num_actions,)
         self.logits = tf.reshape(tensor=self.logits, shape=shape)
 
-<<<<<<< HEAD
-        # softmax for corresponding probabilities
-=======
-        # Linearly shift logits for numerical stability
-        self.logits -= tf.reduce_max(input_tensor=self.logits, axis=-1, keep_dims=True)
-
         # Softmax for corresponding probabilities
->>>>>>> 526f0c88
         self.probabilities = tf.nn.softmax(logits=self.logits, dim=-1)
 
-        # min epsilon probability for numerical stability
+        # Min epsilon probability for numerical stability
         self.probabilities = tf.maximum(x=self.probabilities, y=util.epsilon)
 
-        # "normalized" logits
+        # "Normalized" logits
         self.logits = tf.log(x=self.probabilities + util.epsilon)
 
-<<<<<<< HEAD
-=======
-        # General distribution values
-        self.distribution = (self.logits,)
-        self.deterministic = deterministic
-
->>>>>>> 526f0c88
     def sample(self):
         # Deterministic: maximum likelihood action
         deterministic = tf.argmax(input=self.logits, axis=-1)
